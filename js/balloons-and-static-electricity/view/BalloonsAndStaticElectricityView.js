// Copyright 2002-2013, University of Colorado Boulder

define( function( require ) {
  'use strict';

  // modules
  var Bounds2 = require( 'DOT/Bounds2' );
  var ControlPanel = require( 'BALLOONS_AND_STATIC_ELECTRICITY/balloons-and-static-electricity/view/ControlPanel' );
  var Rectangle = require( 'SCENERY/nodes/Rectangle' );
  var ScreenView = require( 'JOIST/ScreenView' );
  var SweaterNode = require( 'BALLOONS_AND_STATIC_ELECTRICITY/balloons-and-static-electricity/view/SweaterNode' );
  var WallNode = require( 'BALLOONS_AND_STATIC_ELECTRICITY/balloons-and-static-electricity/view/WallNode' );
  var BalloonNode = require( 'BALLOONS_AND_STATIC_ELECTRICITY/balloons-and-static-electricity/view/BalloonNode' );
  var inherit = require( 'PHET_CORE/inherit' );
  var Node = require( 'SCENERY/nodes/Node' );

  // strings
  var yellowBalloonDescriptionString = require( 'string!BALLOONS_AND_STATIC_ELECTRICITY/yellowBalloon.description' );
  var greenBalloonDescriptionString = require( 'string!BALLOONS_AND_STATIC_ELECTRICITY/greenBalloon.description' );
<<<<<<< HEAD
  var screenDescriptionString = require( 'string!BALLOONS_AND_STATIC_ELECTRICITY/screen.description' );
  var screenLabelString = require( 'string!BALLOONS_AND_STATIC_ELECTRICITY/screen.label' );
=======
  var screenViewLabelString = require( 'string!BALLOONS_AND_STATIC_ELECTRICITY/screenView.label');
  var screenViewDescriptionString = require( 'string!BALLOONS_AND_STATIC_ELECTRICITY/screenView.description');
>>>>>>> 4476fdd2

  // images
  var balloonGreen = require( 'image!BALLOONS_AND_STATIC_ELECTRICITY/balloon-green.png' );
  var balloonYellow = require( 'image!BALLOONS_AND_STATIC_ELECTRICITY/balloon-yellow.png' );

  function BalloonsAndStaticElectricityView( model ) {
    ScreenView.call( this, { 
      layoutBounds: new Bounds2( 0, 0, 768, 504 ),
      screenDescription: screenDescriptionString,
      screenLabel: screenLabelString
    } );

    this.addChild( new SweaterNode( model ) );

    var wall = new WallNode( model );
    this.addChild( wall );

    //Show black to the right side of the wall so it doesn't look like empty space over there
    this.addChild( new Rectangle( model.wall.x + wall.wallNode.width, 0, 1000, 1000, { fill: 'black' } ) );

    //Add black to the left of the screen to match the black region to the right of the wall
    var maxX = this.layoutBounds.maxX - model.wall.x - wall.wallNode.width;
    this.addChild( new Rectangle( maxX - 1000, 0, 1000, 1000, { fill: 'black' } ) );

    var balloonsNode = new Node();
    var greenBalloon = new BalloonNode( 500, 200, model.balloons[ 1 ], balloonGreen, model, { zibleDescription: greenBalloonDescriptionString } );
    var yellowBalloon = new BalloonNode( 400, 200, model.balloons[ 0 ], balloonYellow, model, { accessibleDescription: yellowBalloonDescriptionString } );
    balloonsNode.children = [ greenBalloon, yellowBalloon ];
    this.addChild( balloonsNode );

    //Only show the selected balloon(s)
    model.balloons[ 1 ].isVisibleProperty.link( function( isVisible ) {
      greenBalloon.visible = isVisible;
    } );

    this.addChild( new ControlPanel( model, this.layoutBounds ) );

    //A black rectangle that vertically 'extends' the navbar from joist, see #54
    this.addChild( new Rectangle( 0, 0, 3000, this.layoutBounds.height, {
      fill: 'black',
      x: -1000,
      y: this.layoutBounds.height,
      pickable: false
    } ) );

    // outfit a11y
    this.accessibleContent = {
      createPeer: function( accessibleInstance ) {

        // generate the 'supertype peer' for the ScreenView in the parallel DOM.
        var accessiblePeer = ScreenView.ScreenViewAccessiblePeer( accessibleInstance );
        var domElement = accessiblePeer.domElement;

        // we want the parallel DOM to look like this:
        // <header role="banner" aria-labelledby="scene-label" aria-describedby="scene-description">
        //   <h1 id="scene-label">The Scene for Balloons &amp; Static Electricity</h1> 
        //   <!-- General scene description for page load. Parts will need change dynamically once I figure that out.-->
        //   <div id="scene-description">
        //     <p>A balloon floats evenly between a large woolly sweater and a removable wall. The sweater is to the left and the wall is to the right.</p> 
        //     <p>Each object shows negative and positive charges. Charges are shown in pairs. Currently, the sweater and the wall have many pairs of charges, the balloon, just a few.</p>
        //     <p>The control panel has controls to add a second balloon, adjust charge views and to reset the entire experiment.</p>
        //     <p>Select Tab for next item. Select K or question mark for keyboard help. Select H for a heading outline.</p>
        //   </div>
        // </header>

        var headerElement = document.createElement( 'header' );
        headerElement.setAttribute( 'role', 'banner' );
        headerElement.setAttribute( 'aria-labelledby', 'scene-label' );
        headerElement.setAttribute( 'aria-describedby', 'scene-description' );

        // create the scene label
        var labelElement = document.createElement( 'h1' );
        labelElement.id = 'scene-label';
        labelElement.innerText = screenViewLabelString;

        // general scene descriptoin for page load.  Parts of the description will need to change dynamically.
        var descriptionElement = document.createElement( 'div' );
        descriptionElement.id = 'scene-description';

        // TODO: Why is there a separate paragraph(s)  for this?  Could we skip the div and just go right into the paragraph for the descriptoin?
        var descriptionParagraph = document.createElement( 'p' );
        descriptionParagraph.innerText = screenViewDescriptionString;

        // structure these elements
        domElement.appendChild( headerElement );
        headerElement.appendChild( labelElement );
        headerElement.appendChild( descriptionElement );
        descriptionElement.appendChild( descriptionParagraph );

        // var accessiblePeer = new AccessiblePeer( accessibleInstance, headerElement );

        return accessiblePeer;
      }
    };

    // define the accessible order for this screen
    this.accessibleOrder = [ yellowBalloon, greenBalloon, wall ];

  }

  inherit( ScreenView, BalloonsAndStaticElectricityView );
  return BalloonsAndStaticElectricityView;
} );<|MERGE_RESOLUTION|>--- conflicted
+++ resolved
@@ -17,13 +17,8 @@
   // strings
   var yellowBalloonDescriptionString = require( 'string!BALLOONS_AND_STATIC_ELECTRICITY/yellowBalloon.description' );
   var greenBalloonDescriptionString = require( 'string!BALLOONS_AND_STATIC_ELECTRICITY/greenBalloon.description' );
-<<<<<<< HEAD
   var screenDescriptionString = require( 'string!BALLOONS_AND_STATIC_ELECTRICITY/screen.description' );
   var screenLabelString = require( 'string!BALLOONS_AND_STATIC_ELECTRICITY/screen.label' );
-=======
-  var screenViewLabelString = require( 'string!BALLOONS_AND_STATIC_ELECTRICITY/screenView.label');
-  var screenViewDescriptionString = require( 'string!BALLOONS_AND_STATIC_ELECTRICITY/screenView.description');
->>>>>>> 4476fdd2
 
   // images
   var balloonGreen = require( 'image!BALLOONS_AND_STATIC_ELECTRICITY/balloon-green.png' );
@@ -69,56 +64,6 @@
       pickable: false
     } ) );
 
-    // outfit a11y
-    this.accessibleContent = {
-      createPeer: function( accessibleInstance ) {
-
-        // generate the 'supertype peer' for the ScreenView in the parallel DOM.
-        var accessiblePeer = ScreenView.ScreenViewAccessiblePeer( accessibleInstance );
-        var domElement = accessiblePeer.domElement;
-
-        // we want the parallel DOM to look like this:
-        // <header role="banner" aria-labelledby="scene-label" aria-describedby="scene-description">
-        //   <h1 id="scene-label">The Scene for Balloons &amp; Static Electricity</h1> 
-        //   <!-- General scene description for page load. Parts will need change dynamically once I figure that out.-->
-        //   <div id="scene-description">
-        //     <p>A balloon floats evenly between a large woolly sweater and a removable wall. The sweater is to the left and the wall is to the right.</p> 
-        //     <p>Each object shows negative and positive charges. Charges are shown in pairs. Currently, the sweater and the wall have many pairs of charges, the balloon, just a few.</p>
-        //     <p>The control panel has controls to add a second balloon, adjust charge views and to reset the entire experiment.</p>
-        //     <p>Select Tab for next item. Select K or question mark for keyboard help. Select H for a heading outline.</p>
-        //   </div>
-        // </header>
-
-        var headerElement = document.createElement( 'header' );
-        headerElement.setAttribute( 'role', 'banner' );
-        headerElement.setAttribute( 'aria-labelledby', 'scene-label' );
-        headerElement.setAttribute( 'aria-describedby', 'scene-description' );
-
-        // create the scene label
-        var labelElement = document.createElement( 'h1' );
-        labelElement.id = 'scene-label';
-        labelElement.innerText = screenViewLabelString;
-
-        // general scene descriptoin for page load.  Parts of the description will need to change dynamically.
-        var descriptionElement = document.createElement( 'div' );
-        descriptionElement.id = 'scene-description';
-
-        // TODO: Why is there a separate paragraph(s)  for this?  Could we skip the div and just go right into the paragraph for the descriptoin?
-        var descriptionParagraph = document.createElement( 'p' );
-        descriptionParagraph.innerText = screenViewDescriptionString;
-
-        // structure these elements
-        domElement.appendChild( headerElement );
-        headerElement.appendChild( labelElement );
-        headerElement.appendChild( descriptionElement );
-        descriptionElement.appendChild( descriptionParagraph );
-
-        // var accessiblePeer = new AccessiblePeer( accessibleInstance, headerElement );
-
-        return accessiblePeer;
-      }
-    };
-
     // define the accessible order for this screen
     this.accessibleOrder = [ yellowBalloon, greenBalloon, wall ];
 
