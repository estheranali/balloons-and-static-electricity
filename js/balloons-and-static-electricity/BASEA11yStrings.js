// Copyright 2017, University of Colorado Boulder

/**
 * Single location of all accessibility strings.  These strings are not meant to be translatable yet.  Rosetta needs
 * some work to provide translators with context for these strings, and we want to receive some community feedback
 * before these strings are submitted for translation.
 *
 * @author Jesse Greenberg
 */
define( function( require ) {
  'use strict';

  var balloonsAndStaticElectricity = require( 'BALLOONS_AND_STATIC_ELECTRICITY/balloonsAndStaticElectricity' );
  var StringUtils = require( 'PHETCOMMON/util/StringUtils' );

  var BASEA11yStrings = {

  //------------------------------------------------------------------------
  // General utility strings
  //------------------------------------------------------------------------
  singleStatementPatternString: {
    value: '{{statement}}.'
  },

  bothBalloonsString: {
    value: 'balloons'
  },

  // TODO: Can these be removed?
  balloonDescriptionPatternString: {
    value: '{0} {1} {2}' // location, charge, interaction cu
  },
  balloonGrabbedDescriptionPatternString: {
    value: '{0} {1} {2} {3}' // grabbed, location, charge, interaction cue
  },
  balloonDragDescriptionPatternString: {
    value: '{0} {1} {2} {3} {4} {5}' // direction, proximity, charge,
  },
  grabButtonNavigationCueString: {
    value: 'Look for grab button to play.'
  },

  grabBalloonToPlayString: {
    value: 'Grab balloon to play.'
  },

  positionString: {
    value: 'position'
  },
  positionsString: {
    value: 'positions'
  },

    // location strings
  balloonLocationStringPattern: {
    value: 'In {0}.'
  },
  draggingLocationStringPattern: {
    value: 'At {0}.'
  },

    // location strings for the grid in the play area
  leftShoulderOfSweaterString: {
    value: 'left shoulder of sweater'
  },
  leftArmOfSweaterString: {
    value: 'left arm of sweater'
  },
  bottomLeftEdgeOfSweaterString: {
    value: 'lower-left arm of sweater'
  },

  upperLeftSideOfSweaterString: {
    value: 'upper-left side of sweater'
  },
  leftSideOfSweaterString: {
    value: 'left side of sweater'
  },
  lowerLeftSideOfSweaterString: {
    value: 'lower-left side of sweater'
  },

  upperRightSideOfSweaterString: {
    value: 'upper-right side of sweater'
  },
  rightSideOfSweaterString: {
    value: 'right side of sweater'
  },
  lowerRightSideOfSweater: {
    value: 'lower-right side of sweater'
  },

  rightShoulderOfSweaterString: {
    value: 'right shoulder of sweater'
  },
  rightArmOfSweaterString: {
    value: 'right arm of sweater'
  },
  lowerRightArmOfSweaterString: {
    value: 'lower-right arm of sweater'
  },

  upperLeftSideOfPlayAreaString: {
    value: 'upper-left side of Play Area'
  },
  leftSideOfPlayAreaString: {
    value: 'left side of Play Area'
  },
  lowerLeftSideOfPlayAreaString: {
    value: 'lower-left side of Play Area'
  },

  upperCenterOfPlayAreaString: {
    value: 'upper-center of Play Area'
  },
  centerOfPlayAreaString: {
    value: 'center of Play Area'
  },
  lowerCenterOfPlayAreaString: {
    value: 'lower-center of Play Area'
  },

  upperRightSideOfPlayAreaString: {
    value: 'upper-right side of Play Area'
  },
  rightSideOfPlayAreaString: {
    value: 'right side of Play Area'
  },
  lowerRightSideOfPlayAreaString: {
    value: 'lower-right side of Play Area'
  },

  upperWallString: {
    value: 'upper wall'
  },
  wallString: {
    value: 'wall'
  },
  lowerWallString: {
    value: 'lower wall'
  },

  upperRightEdgeOfPlayAreaString: {
    value: 'upper-right edge of Play Area'
  },
  rightEdgeOfPlayAreaString: {
    value: 'right edge of Play Area'
  },
  lowerRightEdgeOfPlayAreaString: {
    value: 'lower-right edge of Play Area'
  },

    // landmark strings
  landmarkNearSweaterString: {
    value: 'sweater' // 'near' added programatciall
  },
  landmarkLeftEdgeString: {
    value: 'left edge'
  },
  landmarkNearUpperWallString: {
    value: 'upper wall'
  },
  landmarkNearWallString: {
    value: 'wall' // 'near' added programmaticall
  },
  landmarkNearLowerWallString: {
    value: 'lower wall'
  },
  landmarkNearUpperRightEdgeString: {
    value: 'upper right edge' // 'near' added programmaticall
  },
  landmarkNearRightEdgeString: {
    value: 'right edge' // 'near' added programmaticall
  },
  landmarkNearLowerRightEdgeString: {
    value: 'lower-right edge' // 'near' added programmaticall
  },
  landmarkAtCenterPlayAreaString: {
    value: 'center of play area'
  },
  landmarkAtUpperCenterPlayAreaString: {
    value: 'upper-center of play area' // 'At added programmatically
  },
  landmarkAtLowerCenterPlayAreaString: {
    value: 'lower-center of play area' // 'At added programmatically
  },

    // location strings while touching another object
  touchingWallStringPattern: {
    value: 'Touching {0}.'
  },

    // charge descriptions
  namedBalloonChargeDescriptionPatternString: {
    value: '{0} has {1} net charge, {2} more negative charges than positive charges.'
  },
  balloonChargeStringPattern: {
    value: 'Has {0} net charge, {1} more negative charges than positive charges.'
  },

  neutralString: {
    value: 'neutral'
  },
  negativeString: {
    value: 'negative'
  },
  positiveString: {
    value: 'positive'
  },

  noString: {
    value: 'no'
  },
  aFewString: {
    value: 'a few'
  },
  severalString: {
    value: 'several'
  },
  manyString: {
    value: 'many'
  },
  allString: {
    value: 'all'
  },
  zeroString: {
    value: 'zero'
  },

    // wall charge descriptions
  atWallString: {
    value: 'At wall.'
  },
  wallChargesReturnString: {
    value: 'Negative charges in wall return {0}.'
  },

  slightlyString: {
    value: 'slightly'
  },
  allTheWayString: {
    value: 'all the way'
  },
  noChangeInChargesString: {
    value: 'No change in charges'
  },
  noChangeInNetChargeString: {
    value: 'No change in net charge'
  },
  moveALittleBitString: {
    value: 'move away from balloon a little bit'
  },
  moveALotString: {
    value: 'move away from balloon a lot'
  },
  moveQuiteALotString: {
    value: 'move away from balloon quite a lot'
  },
  doNotMoveString: {
    value: 'do not move'
  },

  noMoreChargesRemainingOnSweaterString: {
    value: 'No change in charges. No more charges remaining on sweater.'
  },

    // release descriptions
  noChangeInPositionOrChargeString: {
    value: 'No change in position.  No change in charge.'
  },

  sweaterString: {
    value: 'sweater'
  },

    // interaction descriptions
  upTowardsTopString: {
    value: 'Up. Towards top.'
  },
  leftTowardsSweaterString: {
    value: 'Left. Towards sweater.'
  },
  downTowardsBottomString: {
    value: 'Down. Towards bottom.'
  },
  rightTowardsWallString: {
    value: 'Right. Towards wall.'
  },
  rightTowardsRightSideOfPlayAreaString: {
    value: 'Right. Towards right side of play area.'
  },

  closerToTopString: {
    value: 'Up. Closer to top.'
  },
  closerToSweaterString: {
    value: 'Left. Closer to sweater.'
  },
  closerToBottomString: {
    value: 'Down. Closer to bottom.'
  },
  closerToWallString: {
    value: 'Right. Closer to wall.'
  },
  closerToRightSideString: {
    value: 'Right. Closer to right side of play area.'
  },

  wallRemovedString: {
    value: 'Wall removed from play area.'
  },
  wallAddedString: {
    value: 'Wall added to play area.'
  },

    // boundary strings
  atTopOfPlayAreaString: {
    value: 'At top.'
  },
  atBottomOfPlayAreaString: {
    value: 'At bottom.'
  },
  leftEdgeString: {
    value: 'At left edge.'
  },
  rightEdgeString: {
    value: 'At right edge.'
  },

  onSweaterPatternStringString: {
    value: 'On sweater. {0}'
  },
  picksUpNegativeChargesString: {
    value: 'Picks up negative charges from sweater.'
  },
  nearWallString: {
    value: 'Near wall.'
  },

  atCenterOfPlayAreaString: {
    value: 'At center of play area.'
  },
  onRightSideOfPlayAreaString: {
    value: 'On right side of play area.'
  },

  againMoreChargesString: {
    value: 'Again, more negative charges.'
  },

    // labels
  greenBalloonString: {
    value: 'Green balloon'
  },
  yellowBalloonString: {
    value: 'Yellow balloon'
  },
  eachBalloonString: {
    value: 'Each balloon'
  },

    //------------------------------------------------------------------------
    // Scene summary strings
    //------------------------------------------------------------------------
  sceneSummaryString: {
    value: 'Scene Summary'
  },
  openingSummaryString: {
    value: 'This is an interactive sim. Descriptions change as you play with it. It has a Play Area and a Control Panel. The Play Area is a small room. The Control Panel has buttons, a checkbox, and radio buttons to change conditions in the room.'
  },

    // objects for the scene summary
  roomObjectsPatternString: {
    value: 'Currently, room has {{description}}.'
  },
  aYellowBalloonString: {
    value: 'a yellow balloon,'
  },
  aGreenBalloonString: {
    value: 'a green balloon,'
  },
  aSweaterString: {
    value: 'a sweater,'
  },
  andASweaterString: {
    value: 'and a sweater'
  },
  andARemovableWallString: {
    value: 'and a removable wall'
  },
  summaryObjectsString: {
    value: '{{yellowBalloon}} {{greenBalloon}} {{sweater}} {{wall}}'
  },

    // patterns for the balloon description in the scene summary
  balloonSummaryWithInducedChargePatternString: {
    value: '{{balloon}}, {{attractiveState}} {{location}}. {{inducedCharge}}.'
  },
  balloonSummaryWithoutInducedChargePatternString: {
    value: '{{balloon}}, {{attractiveState}} {{location}}.'
  },
  twoBalloonLocationSummaryString: {
    value: '{{yellowBalloon}} {{greenBalloon}}'
  },

  inducedChargePatternString: {
    value: 'Negative charges in {{wallLocation}} move away from {{balloon}} {{inductionAmount}}.'
  },
  inducedChargeNoAmountPatternString: {
    value: 'Negative charges in {{wallLocation}} move away from {{balloon}}.'
  },

    // describing the attractive state of a balloon
  sceneSummaryOnString: {
    value: 'on'
  },
  sceneSummaryTouchingString: {
    value: 'touching'
  },

    // scene summary charge strings
  allHaveNoNetChargeString: {
    value: 'All have zero net charge'
  },
  neutralBalloonChargePatternString: {
    value: '{{balloon}} has a few pairs of negative and positive charges.'
  },
  neutralSweaterChargeString: {
    value: 'Sweater, many pairs of negative and positive charges.'
  },
  neutralSweaterAndWallChargeString: {
    value: 'Sweater and wall, many pairs of negative and positive charges.'
  },
  summaryBalloonNeutralChargeString: {
    value: 'a few pairs of negative and positive charges'
  },
  summaryBalloonChargePatternString: {
    value: '{{balloonCharge}}, {{showingCharge}}.'
  },
  summaryEachBalloonChargePatternString: {
    value: '{{yellowBalloon}} {{greenBalloon}}'
  },
  summarySweaterAndWallString: {
    value: 'Sweater and wall'
  },

    // general charge information for the scene summary
  summaryObjectHasChargePatternString: {
    value: '{{object}} has {{charge}} net charge'
  },
  summaryObjectsHaveChargePatternString: {
    value: '{{objects}} have {{charge}} net charge'
  },
  summaryNeutralChargesPatternString: {
    value: '{{amount}} pairs of negative and positive charges'
  },
  summaryObjectChargePatternString: {
    value: '{{object}}, {{charge}}.'
  },
  summarySweaterWallPatternString: {
    value: '{{sweater}} {{wall}}'
  },

  summarySecondBalloonInducingChargePatternString: {
    value: 'from green balloon {{amount}}.'
  },
  summaryBothBalloonsPatternString: {
    value: '{{yellowBalloon}}, {{greenBalloon}}'
  },

    //-----------------
    // Location Descriptions
  twoBalloonDescriptionPattern: {
    value: '{0} {1}'
  },
  balloonLocationDescriptionStringPattern: {
    value: '{0}, {1}'
  },
  balloonInCenterPatternString: {
    value: '{0} {1}'
  },

    // TODO: are these used anywhere?
  balloonAndSweaterString: {
    value: 'a balloon and a sweater'
  },
  twoBalloonsAndASweater: {
    value: 'two balloons and a sweater'
  },
  inPlayAreaStringPattern: {
    value: 'in {0} of play area.'
  },
  inPlayAreaNearItemStringPattern: {
    value: 'in {0} of play area, {1}.'
  },
  evenlyBetweenString: {
    value: 'Evenly between sweater and wall. Sweater is at far left. Wall is at far right.'
  },
  negativeChargesMoveStringPattern: {
    value: 'Negative charges in wall move away from balloon {0}.'
  },

    //------------------------------------------------------------------------
    // Induced charge strings
    //------------------------------------------------------------------------
  aLittleBitString: {
    value: 'a little bit'
  },
  aLotString: {
    value: 'a lot'
  },
  quiteALotString: {
    value: 'quite a lot'
  },

    //------------------------------------------------------------------------
    // Charge view strings
    //------------------------------------------------------------------------
  showingNoChargesString: {
    value: 'showing no charges'
  },

    //------------------------------------------------------------------------
    // Object strings (strings shared between all objects)
    //------------------------------------------------------------------------
  manyChargePairsString: {
    value: 'many pairs of positive and negative charges'
  },

    //------------------------------------------------------------------------
    // Sweater strings
    //------------------------------------------------------------------------
  sweaterLabelString: {
    value: 'Sweater'
  },
  sweaterLocationString: {
    value: 'At left edge of Play Area.'
  },
  sweaterDescriptionPatternString: {
    value: '{{location}} {{charge}}'
  },
  sweaterChargePatternString: {
    value: '{{netCharge}}, {{relativeCharge}}'
  },
  sweaterNetChargePatternString: {
    value: 'Has {{netCharge}} net charge'
  },
  sweaterRelativeChargePatternString: {
    value: '{{charge}} more positive charges than negative charges'
  },
  sweaterShowingPatternString: {
    value: 'showing {{charge}} positive charges'
  },
  sweaterRelativeChargeAllPatternString: {
    value: '{{charge}} more positive charges than negative charges.'
  },
  sweaterRelativeChargeDifferencesPatternString: {
    value: 'showing {{charge}} positive charges'
  },
  sweaterNoChargesShownString: {
    value: 'no charges shown'
  },
  sweaterNoMoreChargesString: {
    value: 'no more negative charges, only positive charges'
  },
  sweaterHasRelativeChargePatternString: {
    value: 'Sweater has {{relativeCharge}}'
  },
  sweaterHasNetChargeShowingPatternString: {
    value: 'Sweater has positive net charge, {{showing}}.'
  },
  positiveNetChargeString: {
    value: 'positive net charge'
  },
  neutralNetChargeString: {
    value: 'neutral net charge'
  },

    //------------------------------------------------------------------------
    // Wall strings
    //------------------------------------------------------------------------
  wallDescriptionPatternString: {
    value: '{{location}}. {{charge}}'
  },
  wallLocationString: {
    value: 'At right edge of Play Area'
  },
  wallNoNetChargeString: {
    value: 'Has zero net charge'
  },
  wallNoTransferOfChargeString: {
    value: 'No transfer of charge.'
  },
<<<<<<< HEAD
  wallPositiveChargesDoNotMoveString: {
    value: 'Positive charges do not move'
  },
=======
>>>>>>> 20e30eda
  wallHasManyChargesString: {
    value: 'Wall has many pairs of negative and positive charges.'
  },
  wallChargeWithoutInducedPatternString: {
    value: '{{netCharge}}, {{shownCharges}}'
  },
  wallChargeWithInducedPatternString: {
    value: '{{netCharge}}, {{shownCharges}}. {{inducedCharge}}'
  },
  wallTwoBalloonInducedChargePatternString: {
    value: '{{yellowBalloon}}. {{greenBalloon}}'
  },
  wallChargedRubbingAllPatternString: {
    value: '{{location}} {{transfer}}. {{inducedCharge}} {{positiveCharges}}. {{balloonCharge}} {{wallCharge}}.'
  },
  wallNeutralRubbingAllPatternString: {
    value: '{{location}} {{transfer}}. {{inducedCharge}} {{balloonCharge}} {{wallCharge}}.'
  },
  wallNoChangeInChargesPatternString: {
    value: 'In {{location}}, no change in charges.' // punctuation inserted in another string patter
  },
  wallChargePatternStringWithLabel: {
    value: 'Wall {{wallCharge}}'
  },

  wallRubbingPatternString: {
<<<<<<< HEAD
    value: '{{location}} {{balloonCharge}} {{otherBalloonCharge}} {{wallCharge}} {{transfer}} {{inducedCharge}} {{positiveCharges}}'
=======
    value: '{{location}} {{balloonCharge}} {{otherBalloonCharge}} {{wallCharge}} {{transfer}} {{inducedCharge}}',
>>>>>>> 20e30eda
  },
  wallRubbingWithPairsPatternSring: {
    value: '{{rubbingAlert}} Wall has many pairs of  negative and positive charges.'
  },

    // description when balloon moves towards/away from wall inducing charge
  moreInducedChargePattnerString: {
    value: 'Negative charges in {{location}} {{movement}} from {{balloon}}.'
  },
  lessInducedChargePatternString: {
    value: 'Negative charges in {{location}} {{movement}}.'
  },

  beginToMoveAwayString: {
    value: 'begin to move away'
  },
  moveAwayALittleMoreString: {
    value: 'move away a little more'
  },

  beginToReturnString: {
    value: 'begin to return'
  },
  returnALittleMoreString: {
    value: 'return a little more'
  },

  wallInducedChargeSummaryPatternString: {
<<<<<<< HEAD
    value: '{{inducedCharge}} {{positiveCharge}}'
=======
    value: '{{inducedCharge}} Positive charges do not move.',
>>>>>>> 20e30eda
  },

  wallInducedChargeWithManyPairsPatternString: {
    value: '{{inducedCharge}} {{chargePairs}}'
  },

    //------------------------------------------------------------------------
    // Balloon strings
    //------------------------------------------------------------------------
  greenBalloonLabelString: {
    value: 'Green Balloon'
  },
  yellowBalloonLabelString: {
    value: 'Yellow Balloon'
  },
  grabBalloonPatternString: {
    value: 'Grab {{balloon}}'
  },

  grabBalloonHelpString: {
    value: 'Get ready to move balloon. Once grabbed, press W, A, S, or D key to move up, left, down, or right. Space to release.'
  },

  balloonLocationAttractiveStatePatternString: {
    value: '{{attractiveState}} {{location}}'
  },
  balloonShowAllChargesPatternString: {
    value: '{{stateAndLocation}} {{netCharge}}, {{relativeCharge}}.'
  },
  balloonShowNoChargesPatternString: {
    value: '{{stateAndLocation}}.'
  },
  balloonShowChargeDifferencesPatternString: {
    value: '{{stateAndLocation}}. {{netCharge}}, {{chargesShown}}.'
  },
  balloonDescriptionWithHelpPatternString: {
    value: '{{description}} {{help}}'
  },
  balloonLabelWithAttractiveStatePatternString: {
    value: '{{balloonLabel}}, {{attractiveStateAndLocation}}'
  },

    // describing the attractive state of a balloon
  balloonStickingToString: {
    value: 'Sticking to'
  },
  balloonOnString: {
    value: 'On'
  },
  balloonAtString: {
    value: 'At'
  },
  balloonNearString: {
    value: 'Near'
  },

  balloonNetChargePatternString: {
    value: 'Has {{chargeAmount}} net charge'
  },
  balloonNetChargePatternStringWithLabel: {
    value: '{{balloon}} has {{chargeAmount}} net charge'
  },
  balloonZeroString: {
    value: 'zero'
  },
  balloonNegativeString: {
    value: 'negative'
  },
  balloonRelativeChargePatternString: {
    value: '{{amount}} more negative charges than positive charges'
  },
  balloonChargeDifferencesPatternString: {
    value: 'showing {{amount}} negative charges'
  },
  balloonHasRelativeChargePatternString: {
    value: '{{balloonLabel}} has {{relativeCharge}}'
  },

  balloonHasNetChargePatternString: {
    value: '{{balloon}} has {{charge}} net charge, {{showing}}'
  },

    //--------------------------------------------------------------------------
    // Balloon interaction strings
    //--------------------------------------------------------------------------
  grabbedString: {
    value: 'Grabbed'
  },
  releasedString: {
    value: 'Released'
  },

    //--------------------------------------------------------------------------
    // Balloon movement strings
    //--------------------------------------------------------------------------
  initialMovementPatternString: {
    value: 'Moves {{velocity}} {{direction}}.'
  },
  twoBalloonInitialMovementPatternString: {
    value: '{{balloon}}, moves {{velocity}} {{direction}}.'
  },

  extremelySlowlyString: {
    value: 'extremely slowly'
  },
  verySlowlyString: {
    value: 'very slowly'
  },
  slowlyString: {
    value: 'slowly'
  },
  quicklyString: {
    value: 'quickly'
  },
  veryQuicklyString: {
    value: 'very quickly'
  },

  noChangeAndLocationPatternString: {
    value: 'No change in position. {{location}}'
  },
  twoBalloonNoChangeAndLocationPatternString: {
    value: '{{balloon}}, no change in position. {{location}}'
  },
  noChangeWithInducedChargePatternString: {
    value: '{{noChange}} {{inducedCharge}}'
  },

  continuousMovementPatternString: {
    value: 'Moving {{direction}}.'
  },
  continuousMovementWithLandmarkPatternString: {
    value: '{{movementDirection}} {{landmark}}.'
  },

  nowDirectionPatternString: {
    value: 'Now {{direction}}.'
  },
  twoBalloonNowDirectionPatternString: {
    value: '{{balloon}}, now {{direction}}.'
  },

    // when balloon hits wall and there is a change in charges
  balloonLocationNoChangePatternString: {
    value: '{{location}} {{inducedCharge}}'
  },

    // similar to dragging direction strings, but in context so not capitalized and no
    // punctuation
  upString: {
    value: 'up'
  },
  leftString: {
    value: 'left'
  },
  downString: {
    value: 'down'
  },
  rightString: {
    value: 'right'
  },
  upAndToTheRightString: {
    value: 'up and to the right'
  },
  upAndToTheLeftString: {
    value: 'up and to the left'
  },
  downAndToTheRightString: {
    value: 'down and to the right'
  },
  downAndToTheLeftString: {
    value: 'down and to the left'
  },

    //--------------------------------------------------------------------------
    // Balloon Dragging strings
    //--------------------------------------------------------------------------
  upDraggingString: {
    value: 'Up.'
  },
  leftDraggingString: {
    value: 'Left.'
  },
  downDraggingString: {
    value: 'Down.'
  },
  rightDraggingString: {
    value: 'Right.'
  },
  upAndToTheRightDraggingString: {
    value: 'Up and to the right.'
  },
  upAndToTheLeftDraggingString: {
    value: 'Up and to the left.'
  },
  downAndToTheRightDraggingString: {
    value: 'Down and to the right.'
  },
  downAndToTheLeftDraggingString: {
    value: 'Down and to the left.'
  },

  atLeftEdgeString: {
    value: 'At left edge.'
  },
  atTopString: {
    value: 'At top.'
  },
  atBottomString: {
    value: 'At bottom.'
  },
  atRightEdgeString: {
    value: 'At right edge.'
  },

  onSweaterString: {
    value: 'On Sweater'
  },
  offSweaterString: {
    value: 'Off sweater.'
  },

  // 'very close to'  added programatically
  // TODO: Can we get rid of these?
  landmarkVeryCloseToSweaterString: {
    value: 'sweater'
  },
  veryCloseToRightEdgeString: {
    value: 'right edge'
  },
  landmarkVeryCloseToWallString: {
    value: 'wall'
  },
  landmarkVeryCloseToUpperWallString: {
    value: 'upper wall'
  },
  landmarkVeryCloseToLowerWallString: {
    value: 'lower wall'
  },
  landmarkVeryCloseToRightEdgeString: {
    value: 'right edge'
  },
  landmarkVeryCloseToUpperRightEdgeString: {
    value: 'upper-right edge'
  },
  landmarkVeryCloseToLowerRightEdgeString: {
    value: 'lower-right edge'
  },
  balloonVeryCloseToString: {
    value: 'Very close to'
  },

  balloonAtLocationPatternString: {
    value: 'At {{location}}'
  },
  balloonOnLocationPatternString: {
    value: 'On {{location}}'
  },
  balloonNewRegionPatternString: {
    value: '{{nearOrAt}} {{location}}'
  },

  closerToObjectPatternString: {
    value: 'Closer to {{object}}'
  },
  topEdgeOfPlayAreaString: {
    value: 'top edge of Play Area'
  },
  bottomEdgeOfPlayAreaString: {
    value: 'bottom edge of Play Area'
  },

    //--------------------------------------------------------------------------
    // Balloon grabbing strings (when the balloon is initially picked up)
    //--------------------------------------------------------------------------
  grabbedFullPatternString: {
    value: 'Grabbed. {{location}} {{balloonCharge}} {{otherBalloonCharge}} {{inducedCharge}} {{positiveCharge}} {{objectCharge}} {{help}}'
  },

  grabbedPatternString: {
      // value: 'Grabbed. {{location}} {{balloonCharge}} {{otherObjectCharge}} {{help}}'
    value: 'Grabbed. {{location}} {{balloonCharge}} {{otherObjectCharge}} {{help}}'
  },

  eachBalloonChargePatternString: {
    value: 'Each balloon has {{charge}}'
  },

  balloonRelativeChargeAllPatternString: {
    value: 'Has {{charge}}'
  },
  balloonNetChargeShowingPatternString: {
    value: '{{netCharge}}, {{showing}}'
  },
  balloonRelativeChargeDifferencesPatternString: {
    value: 'showing {{charge}} negative charges'
  },

  combinedChargePatternString: {
    value: '{{grabbedBalloon}}. {{otherBalloon}}'
  },

  interactionCueString: {
    value: 'Press W, A, S, or D key to move balloon. Space key to release.'
  },

    //--------------------------------------------------------------------------
    // Balloon rubbing strings
    //--------------------------------------------------------------------------
  balloonPicksUpChargesPatternString: {
    value: '{{balloon}} picks up negative charges from sweater'
  },
  balloonPicksUpChargesDiffPatternString: {
    value: '{{pickUp}}. Same number of positive charges showing on sweater.'
  },
  balloonPicksUpMoreChargesPatternString: {
    value: '{{balloon}} picks up more negative charges'
  },
  balloonPicksUpMoreChargesDiffPatternString: {
    value: '{{pickUp}}. Same increase of positive charges on sweater.'
  },

  balloonSweaterRelativeChargesPatternString: {
    value: '{{balloon}} {{sweater}}'
  },

    // when the last charge is picked up, we announce no charges remaining and then the
    // balloon charge
  lastChargePickedUpPatternString: {
    value: '{{sweater}} {{balloon}}'
  },

    //--------------------------------------------------------------------------
    // Balloon rubbing strings, fail to pick up charges
    //--------------------------------------------------------------------------
  noChargePickupPatternString: {
    value: '{{noChange}}. {{balloonLocation}}. {{moreChargesLocation}}'
  },
  noChargePickupHintPatternString: {
    value: '{{noChange}}. {{balloonLocation}}. {{sweaterCharge}}. {{balloonCharge}}. {{hint}}'
  },

  releaseHintString: {
    value: 'Press space to release.'
  },

  moreChargesPatternString: {
    value: '{{moreCharges}} {{direction}}.'
  },
  moreChargesFurtherPatternString: {
    value: '{{moreCharges}} further {{direction}}.'
  },
  morePairsOfChargesString: {
    value: 'More pairs of charges'
  },
  moreHiddenPairsOfChargesString: {
    value: 'More hidden pairs of charges'
  },

    //--------------------------------------------------------------------------
    // Balloon jumping strings
    //--------------------------------------------------------------------------
  nearSweaterString: {
    value: 'Near sweater.'
  },
  locationAndInducedChargePatternString: {
    value: '{{location}}. {{inducedCharge}}'
  },

    //------------------------------------------------------------------------
    // Control panel strings
    //------------------------------------------------------------------------
  chargeSettingsDescriptionString: {
    value: 'Choose how you see or hear charge information.'
  },
  chargeSettingsLabelString: {
    value: 'Charge Settings'
  },
  showAllChargesAlertString: {
    value: 'No charges hidden.'
  },
  shoNoChargesAlertString: {
    value: 'All charges hidden.'
  },
  showChargeDifferencesAlertString: {
    value: 'Only unpaired charges shown.'
  },

    // sweater charge descriptions
  netNeutralString: {
    value: 'neutral net'
  },
  netPositiveString: {
    value: 'positive net'
  },

    // balloon grab cue
  balloonButtonHelpString: {
    value: 'Look for grab button to play.'
  },

    // misc labels
  removeWallLabelString: {
    value: 'Remove Wall'
  },
  addWallLabelString: {
    value: 'Add Wall'
  },

  removeWallDescriptionString: {
    value: 'Play with or without the wall.'
  },
  twoBalloonExperimentDescriptionString: {
    value: 'Play with two balloons or just one.'
  },

  balloonString: {
    value: 'Balloon'
  },
  balloonsString: {
    value: 'Balloons'
  },
  twoBalloonExperimentLabelString: {
    value: 'Two-Balloon Experiments'
  },
  grabPatternString: {
    value: 'Grab {0}'
  },
  playAreaString: {
    value: 'Play Area'
  },
  wallLabelString: {
    value: 'Wall'
  },
  controlPanelString: {
    value: 'Control Panel'
  },
  wallDescriptionString: {
    value: 'Run experiments with or without the wall.'
  },
  resetBalloonsDescriptionPatternString: {
    value: 'Reset {0} to start {1} and an uncharged state.'
  },

  resetAllString: {
    value: 'Reset All'
  },

    // alert when the balloons are reset
  resetBalloonsAlertPatternString: {
    value: '{{balloons}} and sweater reset.'
  },

    // alerts when balloons added/removed from play area
  balloonAddedPatternString: {
    value: '{{balloonLabel}} added to Play Area.'
  },
  balloonRemovedPatternString: {
    value: '{{balloonLabel}} removed from Play Area.'
  },
  balloonAddedWithLocationPatternString: {
    value: '{{balloonLabel}} added. {{location}}.'
  },
  balloonLocationNearOtherPatternString: {
    value: '{{location}}, next to {{otherBalloon}}'
  },

    //--------------------------------------------------------------------------
    // Keyboard shortcuts help content strings
    //--------------------------------------------------------------------------
  grabOrReleaseBalloonHeadingString: {
    value: 'Grab or Release Balloon'
  },
  grabOrReleaseBalloonLabelString: {
    value: 'Grab or release balloon'
  },
  moveOrJumpGrabbedBalloonHeadingString: {
    value: 'Move or Jump Grabbed Balloon'
  },
  moveGrabbedBalloonLabelString: {
    value: 'Move grabbed balloon'
  },
  moveSlowerLabelString: {
    value: 'Move slower'
  },
  jumpsCloseToSweaterString: {
    value: 'Jump close to sweater'
  },
  jumpsCloseToWallString: {
    value: 'Jump to wall'
  },
  jumpsNearWallString: {
    value: 'Jump to near wall'
  },
  jumpsToCenterString: {
    value: 'Jump to center'
  },

    // help content strings that are invisible in the PDOM
  grabOrReleaseBalloonDescriptionString: {
    value: 'Grab or release the balloon with Space or Enter keys.'
  },
  moveGrabbedBalloonDescriptionString: {
    value: 'Move grabbed balloon up, left, down, or right with Arrow keys or with letter keys W, A, S, or D.'
  },
  moveSlowerDescriptionString: {
    value: 'Move slower with shift plus Arrow keys or Shift plus letter keys W, A, S, or D.'
  },
  jumpsCloseToSweaterDescriptionString: {
    value: 'Jump close to sweater with J plus S.'
  },
  jumpsCloseToWwallDescriptionString: {
    value: 'Jump to wall with J plus W.'
  },
  jumpsNearWallDescriptionString: {
    value: 'Jump to near wall with J plus N.'
  },
  jumpstoCenterDescriptionString: {
    value: 'Jump to center with J plus C.'
  },

    /**
     * Just testing to  see if this is a decent way to manipulate string patterns in this sim.
     *
     * @param {string} patternString - the pattern string we want to strip placeholders out of
     * @param {string[]} placeholders - array of strings indicating which strings to remove
     */
    stripPlaceholders: function( patternString, placeholders ) {
      var newPattern = patternString;
      for ( var i = 0; i < placeholders.length; i++ ) {
        newPattern = _.replace( newPattern, '{{' + placeholders[ i ] + '}}', '' );
        // assert && assert( patternString.includes( placeholders[ i ] ) );
        // newPattern = newPattern.replace( '{{' + placeholders[ i ] + '}}', '' );
      }

      // remove any punctuation that might have been introduced by stripping placeholders
      while( newPattern.indexOf( ' .' ) >= 0 ) {
        newPattern = _.replace( newPattern, ' .', '' );
        console.log( newPattern.indexOf( ' .' ) );
      }

      // remove double spaces that might have been introduced when stripping out placeholders
      while ( newPattern.indexOf( '  ' ) >= 0 ) {
        newPattern = _.replace( newPattern, '  ', ' ' );
      }

      // remove trailing spaces
      if ( newPattern[newPattern.length - 1] === ' ' ) {
        newPattern = newPattern.slice( 0, -1 );
      }

      return newPattern;
    },

    /**
     * Take a sentence fragment, and turn it into a sentence by adding a period to the end. This will add consistency
     * for string patterns. Many strings can be used on their own as a sentence, or can be embedded with other content
     * to form a full sentence. In general, string patterns that assemble sentences will not use punctuation, but this
     * function can be used to assemble sentences.
     *
     * @param {string} fragment
     * @return {string}
     */
    fragmentToSentence: function( fragment ) {
      return StringUtils.fillIn( BASEA11yStrings.singleStatementPatternString.value, { statement: fragment } );
    }
  };

  if ( phet.chipper.queryParameters.stringTest === 'xss' ) {
    var whiteList = [ BASEA11yStrings.stripPlaceholders, BASEA11yStrings.fragmentToSentence ];
    for ( var key in BASEA11yStrings ) {
      if ( !_.includes( whiteList, BASEA11yStrings[ key ] ) ) {
        BASEA11yStrings[ key ].value += '<img src="data:image/png;base64,iVBORw0KGgoAAAANSUhEUgAAAAEAAAABCAYAAAAfFcSJAAAADUlEQVQIW2NkYGD4DwABCQEBtxmN7wAAAABJRU5ErkJggg==" onload="window.location.href=atob(\'aHR0cHM6Ly93d3cueW91dHViZS5jb20vd2F0Y2g/dj1kUXc0dzlXZ1hjUQ==\')" />';
      }
    }
  }

  // verify that object is immutable, without the runtime penalty in production code
  if ( assert ) { Object.freeze( BASEA11yStrings ); }

  balloonsAndStaticElectricity.register( 'BASEA11yStrings', BASEA11yStrings );

  return BASEA11yStrings;
} );<|MERGE_RESOLUTION|>--- conflicted
+++ resolved
@@ -19,648 +19,634 @@
   // General utility strings
   //------------------------------------------------------------------------
   singleStatementPatternString: {
-    value: '{{statement}}.'
+    value: '{{statement}}.',
   },
 
   bothBalloonsString: {
-    value: 'balloons'
+    value: 'balloons',
   },
 
   // TODO: Can these be removed?
   balloonDescriptionPatternString: {
-    value: '{0} {1} {2}' // location, charge, interaction cu
+    value: '{0} {1} {2}', // location, charge, interaction cu,
   },
   balloonGrabbedDescriptionPatternString: {
-    value: '{0} {1} {2} {3}' // grabbed, location, charge, interaction cue
+    value: '{0} {1} {2} {3}', // grabbed, location, charge, interaction cue,
   },
   balloonDragDescriptionPatternString: {
-    value: '{0} {1} {2} {3} {4} {5}' // direction, proximity, charge,
+    value: '{0} {1} {2} {3} {4} {5}', // direction, proximity, charge, ,
   },
   grabButtonNavigationCueString: {
-    value: 'Look for grab button to play.'
+    value: 'Look for grab button to play.',
   },
 
   grabBalloonToPlayString: {
-    value: 'Grab balloon to play.'
+    value: 'Grab balloon to play.',
   },
 
   positionString: {
-    value: 'position'
+    value: 'position',
   },
   positionsString: {
-    value: 'positions'
+    value: 'positions',
   },
 
     // location strings
   balloonLocationStringPattern: {
-    value: 'In {0}.'
+    value: 'In {0}.',
   },
   draggingLocationStringPattern: {
-    value: 'At {0}.'
+    value: 'At {0}.',
   },
 
     // location strings for the grid in the play area
   leftShoulderOfSweaterString: {
-    value: 'left shoulder of sweater'
+    value: 'left shoulder of sweater',
   },
   leftArmOfSweaterString: {
-    value: 'left arm of sweater'
+    value: 'left arm of sweater',
   },
   bottomLeftEdgeOfSweaterString: {
-    value: 'lower-left arm of sweater'
+    value: 'lower-left arm of sweater',
   },
 
   upperLeftSideOfSweaterString: {
-    value: 'upper-left side of sweater'
+    value: 'upper-left side of sweater',
   },
   leftSideOfSweaterString: {
-    value: 'left side of sweater'
+    value: 'left side of sweater',
   },
   lowerLeftSideOfSweaterString: {
-    value: 'lower-left side of sweater'
+    value: 'lower-left side of sweater',
   },
 
   upperRightSideOfSweaterString: {
-    value: 'upper-right side of sweater'
+    value: 'upper-right side of sweater',
   },
   rightSideOfSweaterString: {
-    value: 'right side of sweater'
+    value: 'right side of sweater',
   },
   lowerRightSideOfSweater: {
-    value: 'lower-right side of sweater'
+    value: 'lower-right side of sweater',
   },
 
   rightShoulderOfSweaterString: {
-    value: 'right shoulder of sweater'
+    value: 'right shoulder of sweater',
   },
   rightArmOfSweaterString: {
-    value: 'right arm of sweater'
+    value: 'right arm of sweater',
   },
   lowerRightArmOfSweaterString: {
-    value: 'lower-right arm of sweater'
+    value: 'lower-right arm of sweater',
   },
 
   upperLeftSideOfPlayAreaString: {
-    value: 'upper-left side of Play Area'
+    value: 'upper-left side of Play Area',
   },
   leftSideOfPlayAreaString: {
-    value: 'left side of Play Area'
+    value: 'left side of Play Area',
   },
   lowerLeftSideOfPlayAreaString: {
-    value: 'lower-left side of Play Area'
+    value: 'lower-left side of Play Area',
   },
 
   upperCenterOfPlayAreaString: {
-    value: 'upper-center of Play Area'
+    value: 'upper-center of Play Area',
   },
   centerOfPlayAreaString: {
-    value: 'center of Play Area'
+    value: 'center of Play Area',
   },
   lowerCenterOfPlayAreaString: {
-    value: 'lower-center of Play Area'
+    value: 'lower-center of Play Area',
   },
 
   upperRightSideOfPlayAreaString: {
-    value: 'upper-right side of Play Area'
+    value: 'upper-right side of Play Area',
   },
   rightSideOfPlayAreaString: {
-    value: 'right side of Play Area'
+    value: 'right side of Play Area',
   },
   lowerRightSideOfPlayAreaString: {
-    value: 'lower-right side of Play Area'
+    value: 'lower-right side of Play Area',
   },
 
   upperWallString: {
-    value: 'upper wall'
+    value: 'upper wall',
   },
   wallString: {
-    value: 'wall'
+    value: 'wall',
   },
   lowerWallString: {
-    value: 'lower wall'
+    value: 'lower wall',
   },
 
   upperRightEdgeOfPlayAreaString: {
-    value: 'upper-right edge of Play Area'
+    value: 'upper-right edge of Play Area',
   },
   rightEdgeOfPlayAreaString: {
-    value: 'right edge of Play Area'
+    value: 'right edge of Play Area',
   },
   lowerRightEdgeOfPlayAreaString: {
-    value: 'lower-right edge of Play Area'
+    value: 'lower-right edge of Play Area',
   },
 
     // landmark strings
   landmarkNearSweaterString: {
-    value: 'sweater' // 'near' added programatciall
+    value: 'sweater', // 'near' added programatcially
   },
   landmarkLeftEdgeString: {
-    value: 'left edge'
+    value: 'left edge',
   },
   landmarkNearUpperWallString: {
-    value: 'upper wall'
+    value: 'upper wall',
   },
   landmarkNearWallString: {
-    value: 'wall' // 'near' added programmaticall
+    value: 'wall', // 'near' added programmatically
   },
   landmarkNearLowerWallString: {
-    value: 'lower wall'
+    value: 'lower wall',
   },
   landmarkNearUpperRightEdgeString: {
-    value: 'upper right edge' // 'near' added programmaticall
+    value: 'upper right edge', // 'near' added programmatically
   },
   landmarkNearRightEdgeString: {
-    value: 'right edge' // 'near' added programmaticall
+    value: 'right edge', // 'near' added programmatically
   },
   landmarkNearLowerRightEdgeString: {
-    value: 'lower-right edge' // 'near' added programmaticall
+    value: 'lower-right edge', // 'near' added programmatically
   },
   landmarkAtCenterPlayAreaString: {
-    value: 'center of play area'
+    value: 'center of play area',
   },
   landmarkAtUpperCenterPlayAreaString: {
-    value: 'upper-center of play area' // 'At added programmatically
+    value: 'upper-center of play area', // 'At added programmatically'
   },
   landmarkAtLowerCenterPlayAreaString: {
-    value: 'lower-center of play area' // 'At added programmatically
+    value: 'lower-center of play area', // 'At added programmatically'
   },
 
     // location strings while touching another object
   touchingWallStringPattern: {
-    value: 'Touching {0}.'
+    value: 'Touching {0}.',
   },
 
     // charge descriptions
   namedBalloonChargeDescriptionPatternString: {
-    value: '{0} has {1} net charge, {2} more negative charges than positive charges.'
+    value: '{0} has {1} net charge, {2} more negative charges than positive charges.',
   },
   balloonChargeStringPattern: {
-    value: 'Has {0} net charge, {1} more negative charges than positive charges.'
+    value: 'Has {0} net charge, {1} more negative charges than positive charges.',
   },
 
   neutralString: {
-    value: 'neutral'
+    value: 'neutral',
   },
   negativeString: {
-    value: 'negative'
+    value: 'negative',
   },
   positiveString: {
-    value: 'positive'
+    value: 'positive',
   },
 
   noString: {
-    value: 'no'
+    value: 'no',
   },
   aFewString: {
-    value: 'a few'
+    value: 'a few',
   },
   severalString: {
-    value: 'several'
+    value: 'several',
   },
   manyString: {
-    value: 'many'
+    value: 'many',
   },
   allString: {
-    value: 'all'
+    value: 'all',
   },
   zeroString: {
-    value: 'zero'
+    value: 'zero',
   },
 
     // wall charge descriptions
   atWallString: {
-    value: 'At wall.'
+    value: 'At wall.',
   },
   wallChargesReturnString: {
-    value: 'Negative charges in wall return {0}.'
+    value: 'Negative charges in wall return {0}.',
   },
 
   slightlyString: {
-    value: 'slightly'
+    value: 'slightly',
   },
   allTheWayString: {
-    value: 'all the way'
+    value: 'all the way',
   },
   noChangeInChargesString: {
-    value: 'No change in charges'
+    value: 'No change in charges',
   },
   noChangeInNetChargeString: {
-    value: 'No change in net charge'
+    value: 'No change in net charge',
   },
   moveALittleBitString: {
-    value: 'move away from balloon a little bit'
+    value: 'move away from balloon a little bit',
   },
   moveALotString: {
-    value: 'move away from balloon a lot'
+    value: 'move away from balloon a lot',
   },
   moveQuiteALotString: {
-    value: 'move away from balloon quite a lot'
+    value: 'move away from balloon quite a lot',
   },
   doNotMoveString: {
-    value: 'do not move'
+    value: 'do not move',
   },
 
   noMoreChargesRemainingOnSweaterString: {
-    value: 'No change in charges. No more charges remaining on sweater.'
+    value: 'No change in charges. No more charges remaining on sweater.',
   },
 
     // release descriptions
   noChangeInPositionOrChargeString: {
-    value: 'No change in position.  No change in charge.'
+    value: 'No change in position.  No change in charge.',
   },
 
   sweaterString: {
-    value: 'sweater'
+    value: 'sweater',
   },
 
     // interaction descriptions
   upTowardsTopString: {
-    value: 'Up. Towards top.'
+    value: 'Up. Towards top.',
   },
   leftTowardsSweaterString: {
-    value: 'Left. Towards sweater.'
+    value: 'Left. Towards sweater.',
   },
   downTowardsBottomString: {
-    value: 'Down. Towards bottom.'
+    value: 'Down. Towards bottom.',
   },
   rightTowardsWallString: {
-    value: 'Right. Towards wall.'
+    value: 'Right. Towards wall.',
   },
   rightTowardsRightSideOfPlayAreaString: {
-    value: 'Right. Towards right side of play area.'
+    value: 'Right. Towards right side of play area.',
   },
 
   closerToTopString: {
-    value: 'Up. Closer to top.'
+    value: 'Up. Closer to top.',
   },
   closerToSweaterString: {
-    value: 'Left. Closer to sweater.'
+    value: 'Left. Closer to sweater.',
   },
   closerToBottomString: {
-    value: 'Down. Closer to bottom.'
+    value: 'Down. Closer to bottom.',
   },
   closerToWallString: {
-    value: 'Right. Closer to wall.'
+    value: 'Right. Closer to wall.',
   },
   closerToRightSideString: {
-    value: 'Right. Closer to right side of play area.'
+    value: 'Right. Closer to right side of play area.',
   },
 
   wallRemovedString: {
-    value: 'Wall removed from play area.'
+    value: 'Wall removed from play area.',
   },
   wallAddedString: {
-    value: 'Wall added to play area.'
+    value: 'Wall added to play area.',
   },
 
     // boundary strings
   atTopOfPlayAreaString: {
-    value: 'At top.'
+    value: 'At top.',
   },
   atBottomOfPlayAreaString: {
-    value: 'At bottom.'
+    value: 'At bottom.',
   },
   leftEdgeString: {
-    value: 'At left edge.'
+    value: 'At left edge.',
   },
   rightEdgeString: {
-    value: 'At right edge.'
+    value: 'At right edge.',
   },
 
   onSweaterPatternStringString: {
-    value: 'On sweater. {0}'
+    value: 'On sweater. {0}',
   },
   picksUpNegativeChargesString: {
-    value: 'Picks up negative charges from sweater.'
+    value: 'Picks up negative charges from sweater.',
   },
   nearWallString: {
-    value: 'Near wall.'
+    value: 'Near wall.',
   },
 
   atCenterOfPlayAreaString: {
-    value: 'At center of play area.'
+    value: 'At center of play area.',
   },
   onRightSideOfPlayAreaString: {
-    value: 'On right side of play area.'
+    value: 'On right side of play area.',
   },
 
   againMoreChargesString: {
-    value: 'Again, more negative charges.'
+    value: 'Again, more negative charges.',
   },
 
     // labels
   greenBalloonString: {
-    value: 'Green balloon'
+    value: 'Green balloon',
   },
   yellowBalloonString: {
-    value: 'Yellow balloon'
+    value: 'Yellow balloon',
   },
   eachBalloonString: {
-    value: 'Each balloon'
+    value: 'Each balloon',
   },
 
     //------------------------------------------------------------------------
     // Scene summary strings
     //------------------------------------------------------------------------
   sceneSummaryString: {
-    value: 'Scene Summary'
+    value: 'Scene Summary',
   },
   openingSummaryString: {
-    value: 'This is an interactive sim. Descriptions change as you play with it. It has a Play Area and a Control Panel. The Play Area is a small room. The Control Panel has buttons, a checkbox, and radio buttons to change conditions in the room.'
+    value: 'This is an interactive sim. Descriptions change as you play with it. It has a Play Area and a Control Panel. The Play Area is a small room. The Control Panel has buttons, a checkbox, and radio buttons to change conditions in the room.',
   },
 
     // objects for the scene summary
   roomObjectsPatternString: {
-    value: 'Currently, room has {{description}}.'
+    value: 'Currently, room has {{description}}.',
   },
   aYellowBalloonString: {
-    value: 'a yellow balloon,'
+    value: 'a yellow balloon,',
   },
   aGreenBalloonString: {
-    value: 'a green balloon,'
+    value: 'a green balloon,',
   },
   aSweaterString: {
-    value: 'a sweater,'
+    value: 'a sweater,',
   },
   andASweaterString: {
-    value: 'and a sweater'
+    value: 'and a sweater',
   },
   andARemovableWallString: {
-    value: 'and a removable wall'
+    value: 'and a removable wall',
   },
   summaryObjectsString: {
-    value: '{{yellowBalloon}} {{greenBalloon}} {{sweater}} {{wall}}'
+    value: '{{yellowBalloon}} {{greenBalloon}} {{sweater}} {{wall}}',
   },
 
     // patterns for the balloon description in the scene summary
   balloonSummaryWithInducedChargePatternString: {
-    value: '{{balloon}}, {{attractiveState}} {{location}}. {{inducedCharge}}.'
+    value: '{{balloon}}, {{attractiveState}} {{location}}. {{inducedCharge}}.',
   },
   balloonSummaryWithoutInducedChargePatternString: {
-    value: '{{balloon}}, {{attractiveState}} {{location}}.'
+    value: '{{balloon}}, {{attractiveState}} {{location}}.',
   },
   twoBalloonLocationSummaryString: {
-    value: '{{yellowBalloon}} {{greenBalloon}}'
+    value: '{{yellowBalloon}} {{greenBalloon}}',
   },
 
   inducedChargePatternString: {
-    value: 'Negative charges in {{wallLocation}} move away from {{balloon}} {{inductionAmount}}.'
+    value: 'Negative charges in {{wallLocation}} move away from {{balloon}} {{inductionAmount}}.',
   },
   inducedChargeNoAmountPatternString: {
-    value: 'Negative charges in {{wallLocation}} move away from {{balloon}}.'
+    value: 'Negative charges in {{wallLocation}} move away from {{balloon}}.',
   },
 
     // describing the attractive state of a balloon
   sceneSummaryOnString: {
-    value: 'on'
+    value: 'on',
   },
   sceneSummaryTouchingString: {
-    value: 'touching'
+    value: 'touching',
   },
 
     // scene summary charge strings
   allHaveNoNetChargeString: {
-    value: 'All have zero net charge'
+    value: 'All have zero net charge',
   },
   neutralBalloonChargePatternString: {
-    value: '{{balloon}} has a few pairs of negative and positive charges.'
+    value: '{{balloon}} has a few pairs of negative and positive charges.',
   },
   neutralSweaterChargeString: {
-    value: 'Sweater, many pairs of negative and positive charges.'
+    value: 'Sweater, many pairs of negative and positive charges.',
   },
   neutralSweaterAndWallChargeString: {
-    value: 'Sweater and wall, many pairs of negative and positive charges.'
+    value: 'Sweater and wall, many pairs of negative and positive charges.',
   },
   summaryBalloonNeutralChargeString: {
-    value: 'a few pairs of negative and positive charges'
+    value: 'a few pairs of negative and positive charges',
   },
   summaryBalloonChargePatternString: {
-    value: '{{balloonCharge}}, {{showingCharge}}.'
+    value: '{{balloonCharge}}, {{showingCharge}}.',
   },
   summaryEachBalloonChargePatternString: {
-    value: '{{yellowBalloon}} {{greenBalloon}}'
+    value: '{{yellowBalloon}} {{greenBalloon}}',
   },
   summarySweaterAndWallString: {
-    value: 'Sweater and wall'
+    value: 'Sweater and wall',
   },
 
     // general charge information for the scene summary
   summaryObjectHasChargePatternString: {
-    value: '{{object}} has {{charge}} net charge'
+    value: '{{object}} has {{charge}} net charge',
   },
   summaryObjectsHaveChargePatternString: {
-    value: '{{objects}} have {{charge}} net charge'
+    value: '{{objects}} have {{charge}} net charge',
   },
   summaryNeutralChargesPatternString: {
-    value: '{{amount}} pairs of negative and positive charges'
+    value: '{{amount}} pairs of negative and positive charges',
   },
   summaryObjectChargePatternString: {
-    value: '{{object}}, {{charge}}.'
+    value: '{{object}}, {{charge}}.',
   },
   summarySweaterWallPatternString: {
-    value: '{{sweater}} {{wall}}'
+    value: '{{sweater}} {{wall}}',
   },
 
   summarySecondBalloonInducingChargePatternString: {
-    value: 'from green balloon {{amount}}.'
+    value: 'from green balloon {{amount}}.',
   },
   summaryBothBalloonsPatternString: {
-    value: '{{yellowBalloon}}, {{greenBalloon}}'
+    value: '{{yellowBalloon}}, {{greenBalloon}}',
   },
 
     //-----------------
     // Location Descriptions
   twoBalloonDescriptionPattern: {
-    value: '{0} {1}'
+    value: '{0} {1}',
   },
   balloonLocationDescriptionStringPattern: {
-    value: '{0}, {1}'
+    value: '{0}, {1}',
   },
   balloonInCenterPatternString: {
-    value: '{0} {1}'
+    value: '{0} {1}',
   },
 
     // TODO: are these used anywhere?
   balloonAndSweaterString: {
-    value: 'a balloon and a sweater'
+    value: 'a balloon and a sweater',
   },
   twoBalloonsAndASweater: {
-    value: 'two balloons and a sweater'
+    value: 'two balloons and a sweater',
   },
   inPlayAreaStringPattern: {
-    value: 'in {0} of play area.'
+    value: 'in {0} of play area.',
   },
   inPlayAreaNearItemStringPattern: {
-    value: 'in {0} of play area, {1}.'
+    value: 'in {0} of play area, {1}.',
   },
   evenlyBetweenString: {
-    value: 'Evenly between sweater and wall. Sweater is at far left. Wall is at far right.'
+    value: 'Evenly between sweater and wall. Sweater is at far left. Wall is at far right.',
   },
   negativeChargesMoveStringPattern: {
-    value: 'Negative charges in wall move away from balloon {0}.'
+    value: 'Negative charges in wall move away from balloon {0}.',
   },
 
     //------------------------------------------------------------------------
     // Induced charge strings
     //------------------------------------------------------------------------
   aLittleBitString: {
-    value: 'a little bit'
+    value: 'a little bit',
   },
   aLotString: {
-    value: 'a lot'
+    value: 'a lot',
   },
   quiteALotString: {
-    value: 'quite a lot'
+    value: 'quite a lot',
   },
 
     //------------------------------------------------------------------------
     // Charge view strings
     //------------------------------------------------------------------------
   showingNoChargesString: {
-    value: 'showing no charges'
+    value: 'showing no charges',
   },
 
     //------------------------------------------------------------------------
     // Object strings (strings shared between all objects)
     //------------------------------------------------------------------------
   manyChargePairsString: {
-    value: 'many pairs of positive and negative charges'
+    value: 'many pairs of positive and negative charges',
   },
 
     //------------------------------------------------------------------------
     // Sweater strings
     //------------------------------------------------------------------------
   sweaterLabelString: {
-    value: 'Sweater'
+    value: 'Sweater',
   },
   sweaterLocationString: {
-    value: 'At left edge of Play Area.'
+    value: 'At left edge of Play Area.',
   },
   sweaterDescriptionPatternString: {
-    value: '{{location}} {{charge}}'
+    value: '{{location}} {{charge}}',
   },
   sweaterChargePatternString: {
-    value: '{{netCharge}}, {{relativeCharge}}'
+    value: '{{netCharge}}, {{relativeCharge}}',
   },
   sweaterNetChargePatternString: {
-    value: 'Has {{netCharge}} net charge'
+    value: 'Has {{netCharge}} net charge',
   },
   sweaterRelativeChargePatternString: {
-    value: '{{charge}} more positive charges than negative charges'
+    value: '{{charge}} more positive charges than negative charges',
   },
   sweaterShowingPatternString: {
-    value: 'showing {{charge}} positive charges'
+    value: 'showing {{charge}} positive charges',
   },
   sweaterRelativeChargeAllPatternString: {
-    value: '{{charge}} more positive charges than negative charges.'
+    value: '{{charge}} more positive charges than negative charges.',
   },
   sweaterRelativeChargeDifferencesPatternString: {
-    value: 'showing {{charge}} positive charges'
+    value: 'showing {{charge}} positive charges',
   },
   sweaterNoChargesShownString: {
-    value: 'no charges shown'
+    value: 'no charges shown',
   },
   sweaterNoMoreChargesString: {
-    value: 'no more negative charges, only positive charges'
+    value: 'no more negative charges, only positive charges',
   },
   sweaterHasRelativeChargePatternString: {
-    value: 'Sweater has {{relativeCharge}}'
+    value: 'Sweater has {{relativeCharge}}',
   },
   sweaterHasNetChargeShowingPatternString: {
-    value: 'Sweater has positive net charge, {{showing}}.'
+    value: 'Sweater has positive net charge, {{showing}}.',
   },
   positiveNetChargeString: {
-    value: 'positive net charge'
+    value: 'positive net charge',
   },
   neutralNetChargeString: {
-    value: 'neutral net charge'
+    value: 'neutral net charge',
   },
 
     //------------------------------------------------------------------------
     // Wall strings
     //------------------------------------------------------------------------
   wallDescriptionPatternString: {
-    value: '{{location}}. {{charge}}'
+    value: '{{location}}. {{charge}}',
   },
   wallLocationString: {
-    value: 'At right edge of Play Area'
+    value: 'At right edge of Play Area',
   },
   wallNoNetChargeString: {
-    value: 'Has zero net charge'
+    value: 'Has zero net charge',
   },
   wallNoTransferOfChargeString: {
-    value: 'No transfer of charge.'
-  },
-<<<<<<< HEAD
-  wallPositiveChargesDoNotMoveString: {
-    value: 'Positive charges do not move'
-  },
-=======
->>>>>>> 20e30eda
+    value: 'No transfer of charge.',
+  },
   wallHasManyChargesString: {
-    value: 'Wall has many pairs of negative and positive charges.'
+    value: 'Wall has many pairs of negative and positive charges.',
   },
   wallChargeWithoutInducedPatternString: {
-    value: '{{netCharge}}, {{shownCharges}}'
+    value: '{{netCharge}}, {{shownCharges}}',
   },
   wallChargeWithInducedPatternString: {
-    value: '{{netCharge}}, {{shownCharges}}. {{inducedCharge}}'
+    value: '{{netCharge}}, {{shownCharges}}. {{inducedCharge}}',
   },
   wallTwoBalloonInducedChargePatternString: {
-    value: '{{yellowBalloon}}. {{greenBalloon}}'
+    value: '{{yellowBalloon}}. {{greenBalloon}}',
   },
   wallChargedRubbingAllPatternString: {
-    value: '{{location}} {{transfer}}. {{inducedCharge}} {{positiveCharges}}. {{balloonCharge}} {{wallCharge}}.'
+    value: '{{location}} {{transfer}}. {{inducedCharge}} {{positiveCharges}}. {{balloonCharge}} {{wallCharge}}.',
   },
   wallNeutralRubbingAllPatternString: {
-    value: '{{location}} {{transfer}}. {{inducedCharge}} {{balloonCharge}} {{wallCharge}}.'
+    value: '{{location}} {{transfer}}. {{inducedCharge}} {{balloonCharge}} {{wallCharge}}.',
   },
   wallNoChangeInChargesPatternString: {
-    value: 'In {{location}}, no change in charges.' // punctuation inserted in another string patter
+    value: 'In {{location}}, no change in charges.', // punctuation inserted in another string pattern
   },
   wallChargePatternStringWithLabel: {
-    value: 'Wall {{wallCharge}}'
+    value: 'Wall {{wallCharge}}',
   },
 
   wallRubbingPatternString: {
-<<<<<<< HEAD
-    value: '{{location}} {{balloonCharge}} {{otherBalloonCharge}} {{wallCharge}} {{transfer}} {{inducedCharge}} {{positiveCharges}}'
-=======
     value: '{{location}} {{balloonCharge}} {{otherBalloonCharge}} {{wallCharge}} {{transfer}} {{inducedCharge}}',
->>>>>>> 20e30eda
   },
   wallRubbingWithPairsPatternSring: {
-    value: '{{rubbingAlert}} Wall has many pairs of  negative and positive charges.'
+    value: '{{rubbingAlert}} Wall has many pairs of  negative and positive charges.',
   },
 
     // description when balloon moves towards/away from wall inducing charge
   moreInducedChargePattnerString: {
-    value: 'Negative charges in {{location}} {{movement}} from {{balloon}}.'
+    value: 'Negative charges in {{location}} {{movement}} from {{balloon}}.',
   },
   lessInducedChargePatternString: {
-    value: 'Negative charges in {{location}} {{movement}}.'
+    value: 'Negative charges in {{location}} {{movement}}.',
   },
 
   beginToMoveAwayString: {
-    value: 'begin to move away'
+    value: 'begin to move away',
   },
   moveAwayALittleMoreString: {
-    value: 'move away a little more'
+    value: 'move away a little more',
   },
 
   beginToReturnString: {
-    value: 'begin to return'
+    value: 'begin to return',
   },
   returnALittleMoreString: {
-    value: 'return a little more'
+    value: 'return a little more',
   },
 
   wallInducedChargeSummaryPatternString: {
-<<<<<<< HEAD
-    value: '{{inducedCharge}} {{positiveCharge}}'
-=======
     value: '{{inducedCharge}} Positive charges do not move.',
->>>>>>> 20e30eda
   },
 
   wallInducedChargeWithManyPairsPatternString: {
@@ -671,277 +657,277 @@
     // Balloon strings
     //------------------------------------------------------------------------
   greenBalloonLabelString: {
-    value: 'Green Balloon'
+    value: 'Green Balloon',
   },
   yellowBalloonLabelString: {
-    value: 'Yellow Balloon'
+    value: 'Yellow Balloon',
   },
   grabBalloonPatternString: {
-    value: 'Grab {{balloon}}'
+    value: 'Grab {{balloon}}',
   },
 
   grabBalloonHelpString: {
-    value: 'Get ready to move balloon. Once grabbed, press W, A, S, or D key to move up, left, down, or right. Space to release.'
+    value: 'Get ready to move balloon. Once grabbed, press W, A, S, or D key to move up, left, down, or right. Space to release.',
   },
 
   balloonLocationAttractiveStatePatternString: {
-    value: '{{attractiveState}} {{location}}'
+    value: '{{attractiveState}} {{location}}',
   },
   balloonShowAllChargesPatternString: {
-    value: '{{stateAndLocation}} {{netCharge}}, {{relativeCharge}}.'
+    value: '{{stateAndLocation}} {{netCharge}}, {{relativeCharge}}.',
   },
   balloonShowNoChargesPatternString: {
-    value: '{{stateAndLocation}}.'
+    value: '{{stateAndLocation}}.',
   },
   balloonShowChargeDifferencesPatternString: {
-    value: '{{stateAndLocation}}. {{netCharge}}, {{chargesShown}}.'
+    value: '{{stateAndLocation}}. {{netCharge}}, {{chargesShown}}.',
   },
   balloonDescriptionWithHelpPatternString: {
-    value: '{{description}} {{help}}'
+    value: '{{description}} {{help}}',
   },
   balloonLabelWithAttractiveStatePatternString: {
-    value: '{{balloonLabel}}, {{attractiveStateAndLocation}}'
+    value: '{{balloonLabel}}, {{attractiveStateAndLocation}}',
   },
 
     // describing the attractive state of a balloon
   balloonStickingToString: {
-    value: 'Sticking to'
+    value: 'Sticking to',
   },
   balloonOnString: {
-    value: 'On'
+    value: 'On',
   },
   balloonAtString: {
-    value: 'At'
+    value: 'At',
   },
   balloonNearString: {
-    value: 'Near'
+    value: 'Near',
   },
 
   balloonNetChargePatternString: {
-    value: 'Has {{chargeAmount}} net charge'
+    value: 'Has {{chargeAmount}} net charge',
   },
   balloonNetChargePatternStringWithLabel: {
-    value: '{{balloon}} has {{chargeAmount}} net charge'
+    value: '{{balloon}} has {{chargeAmount}} net charge',
   },
   balloonZeroString: {
-    value: 'zero'
+    value: 'zero',
   },
   balloonNegativeString: {
-    value: 'negative'
+    value: 'negative',
   },
   balloonRelativeChargePatternString: {
-    value: '{{amount}} more negative charges than positive charges'
+    value: '{{amount}} more negative charges than positive charges',
   },
   balloonChargeDifferencesPatternString: {
-    value: 'showing {{amount}} negative charges'
+    value: 'showing {{amount}} negative charges',
   },
   balloonHasRelativeChargePatternString: {
-    value: '{{balloonLabel}} has {{relativeCharge}}'
+    value: '{{balloonLabel}} has {{relativeCharge}}',
   },
 
   balloonHasNetChargePatternString: {
-    value: '{{balloon}} has {{charge}} net charge, {{showing}}'
+    value: '{{balloon}} has {{charge}} net charge, {{showing}}',
   },
 
     //--------------------------------------------------------------------------
     // Balloon interaction strings
     //--------------------------------------------------------------------------
   grabbedString: {
-    value: 'Grabbed'
+    value: 'Grabbed',
   },
   releasedString: {
-    value: 'Released'
+    value: 'Released',
   },
 
     //--------------------------------------------------------------------------
     // Balloon movement strings
     //--------------------------------------------------------------------------
   initialMovementPatternString: {
-    value: 'Moves {{velocity}} {{direction}}.'
+    value: 'Moves {{velocity}} {{direction}}.',
   },
   twoBalloonInitialMovementPatternString: {
-    value: '{{balloon}}, moves {{velocity}} {{direction}}.'
+    value: '{{balloon}}, moves {{velocity}} {{direction}}.',
   },
 
   extremelySlowlyString: {
-    value: 'extremely slowly'
+    value: 'extremely slowly',
   },
   verySlowlyString: {
-    value: 'very slowly'
+    value: 'very slowly',
   },
   slowlyString: {
-    value: 'slowly'
+    value: 'slowly',
   },
   quicklyString: {
-    value: 'quickly'
+    value: 'quickly',
   },
   veryQuicklyString: {
-    value: 'very quickly'
+    value: 'very quickly',
   },
 
   noChangeAndLocationPatternString: {
-    value: 'No change in position. {{location}}'
+    value: 'No change in position. {{location}}',
   },
   twoBalloonNoChangeAndLocationPatternString: {
-    value: '{{balloon}}, no change in position. {{location}}'
+    value: '{{balloon}}, no change in position. {{location}}',
   },
   noChangeWithInducedChargePatternString: {
-    value: '{{noChange}} {{inducedCharge}}'
+    value: '{{noChange}} {{inducedCharge}}',
   },
 
   continuousMovementPatternString: {
-    value: 'Moving {{direction}}.'
+    value: 'Moving {{direction}}.',
   },
   continuousMovementWithLandmarkPatternString: {
-    value: '{{movementDirection}} {{landmark}}.'
+    value: '{{movementDirection}} {{landmark}}.',
   },
 
   nowDirectionPatternString: {
-    value: 'Now {{direction}}.'
+    value: 'Now {{direction}}.',
   },
   twoBalloonNowDirectionPatternString: {
-    value: '{{balloon}}, now {{direction}}.'
+    value: '{{balloon}}, now {{direction}}.',
   },
 
     // when balloon hits wall and there is a change in charges
   balloonLocationNoChangePatternString: {
-    value: '{{location}} {{inducedCharge}}'
+    value: '{{location}} {{inducedCharge}}',
   },
 
     // similar to dragging direction strings, but in context so not capitalized and no
     // punctuation
   upString: {
-    value: 'up'
+    value: 'up',
   },
   leftString: {
-    value: 'left'
+    value: 'left',
   },
   downString: {
-    value: 'down'
+    value: 'down',
   },
   rightString: {
-    value: 'right'
+    value: 'right',
   },
   upAndToTheRightString: {
-    value: 'up and to the right'
+    value: 'up and to the right',
   },
   upAndToTheLeftString: {
-    value: 'up and to the left'
+    value: 'up and to the left',
   },
   downAndToTheRightString: {
-    value: 'down and to the right'
+    value: 'down and to the right',
   },
   downAndToTheLeftString: {
-    value: 'down and to the left'
+    value: 'down and to the left',
   },
 
     //--------------------------------------------------------------------------
     // Balloon Dragging strings
     //--------------------------------------------------------------------------
   upDraggingString: {
-    value: 'Up.'
+    value: 'Up.',
   },
   leftDraggingString: {
-    value: 'Left.'
+    value: 'Left.',
   },
   downDraggingString: {
-    value: 'Down.'
+    value: 'Down.',
   },
   rightDraggingString: {
-    value: 'Right.'
+    value: 'Right.',
   },
   upAndToTheRightDraggingString: {
-    value: 'Up and to the right.'
+    value: 'Up and to the right.',
   },
   upAndToTheLeftDraggingString: {
-    value: 'Up and to the left.'
+    value: 'Up and to the left.',
   },
   downAndToTheRightDraggingString: {
-    value: 'Down and to the right.'
+    value: 'Down and to the right.',
   },
   downAndToTheLeftDraggingString: {
-    value: 'Down and to the left.'
+    value: 'Down and to the left.',
   },
 
   atLeftEdgeString: {
-    value: 'At left edge.'
+    value: 'At left edge.',
   },
   atTopString: {
-    value: 'At top.'
+    value: 'At top.',
   },
   atBottomString: {
-    value: 'At bottom.'
+    value: 'At bottom.',
   },
   atRightEdgeString: {
-    value: 'At right edge.'
+    value: 'At right edge.',
   },
 
   onSweaterString: {
-    value: 'On Sweater'
+    value: 'On Sweater',
   },
   offSweaterString: {
-    value: 'Off sweater.'
+    value: 'Off sweater.',
   },
 
   // 'very close to'  added programatically
   // TODO: Can we get rid of these?
   landmarkVeryCloseToSweaterString: {
-    value: 'sweater'
+    value: 'sweater',
   },
   veryCloseToRightEdgeString: {
-    value: 'right edge'
+    value: 'right edge',
   },
   landmarkVeryCloseToWallString: {
-    value: 'wall'
+    value: 'wall',
   },
   landmarkVeryCloseToUpperWallString: {
-    value: 'upper wall'
+    value: 'upper wall',
   },
   landmarkVeryCloseToLowerWallString: {
-    value: 'lower wall'
+    value: 'lower wall',
   },
   landmarkVeryCloseToRightEdgeString: {
-    value: 'right edge'
+    value: 'right edge',
   },
   landmarkVeryCloseToUpperRightEdgeString: {
-    value: 'upper-right edge'
+    value: 'upper-right edge',
   },
   landmarkVeryCloseToLowerRightEdgeString: {
-    value: 'lower-right edge'
+    value: 'lower-right edge',
   },
   balloonVeryCloseToString: {
-    value: 'Very close to'
+    value: 'Very close to',
   },
 
   balloonAtLocationPatternString: {
-    value: 'At {{location}}'
+    value: 'At {{location}}',
   },
   balloonOnLocationPatternString: {
-    value: 'On {{location}}'
+    value: 'On {{location}}',
   },
   balloonNewRegionPatternString: {
-    value: '{{nearOrAt}} {{location}}'
+    value: '{{nearOrAt}} {{location}}',
   },
 
   closerToObjectPatternString: {
-    value: 'Closer to {{object}}'
+    value: 'Closer to {{object}}',
   },
   topEdgeOfPlayAreaString: {
-    value: 'top edge of Play Area'
+    value: 'top edge of Play Area',
   },
   bottomEdgeOfPlayAreaString: {
-    value: 'bottom edge of Play Area'
+    value: 'bottom edge of Play Area',
   },
 
     //--------------------------------------------------------------------------
     // Balloon grabbing strings (when the balloon is initially picked up)
     //--------------------------------------------------------------------------
   grabbedFullPatternString: {
-    value: 'Grabbed. {{location}} {{balloonCharge}} {{otherBalloonCharge}} {{inducedCharge}} {{positiveCharge}} {{objectCharge}} {{help}}'
+    value: 'Grabbed. {{location}} {{balloonCharge}} {{otherBalloonCharge}} {{inducedCharge}} {{positiveCharge}} {{objectCharge}} {{help}}',
   },
 
   grabbedPatternString: {
-      // value: 'Grabbed. {{location}} {{balloonCharge}} {{otherObjectCharge}} {{help}}'
+      // value: 'Grabbed. {{location}} {{balloonCharge}} {{otherObjectCharge}} {{help}}',
     value: 'Grabbed. {{location}} {{balloonCharge}} {{otherObjectCharge}} {{help}}'
   },
 
@@ -950,13 +936,13 @@
   },
 
   balloonRelativeChargeAllPatternString: {
-    value: 'Has {{charge}}'
+    value: 'Has {{charge}}',
   },
   balloonNetChargeShowingPatternString: {
-    value: '{{netCharge}}, {{showing}}'
+    value: '{{netCharge}}, {{showing}}',
   },
   balloonRelativeChargeDifferencesPatternString: {
-    value: 'showing {{charge}} negative charges'
+    value: 'showing {{charge}} negative charges',
   },
 
   combinedChargePatternString: {
@@ -964,222 +950,222 @@
   },
 
   interactionCueString: {
-    value: 'Press W, A, S, or D key to move balloon. Space key to release.'
+    value: 'Press W, A, S, or D key to move balloon. Space key to release.',
   },
 
     //--------------------------------------------------------------------------
     // Balloon rubbing strings
     //--------------------------------------------------------------------------
   balloonPicksUpChargesPatternString: {
-    value: '{{balloon}} picks up negative charges from sweater'
+    value: '{{balloon}} picks up negative charges from sweater',
   },
   balloonPicksUpChargesDiffPatternString: {
-    value: '{{pickUp}}. Same number of positive charges showing on sweater.'
+    value: '{{pickUp}}. Same number of positive charges showing on sweater.',
   },
   balloonPicksUpMoreChargesPatternString: {
-    value: '{{balloon}} picks up more negative charges'
+    value: '{{balloon}} picks up more negative charges',
   },
   balloonPicksUpMoreChargesDiffPatternString: {
-    value: '{{pickUp}}. Same increase of positive charges on sweater.'
+    value: '{{pickUp}}. Same increase of positive charges on sweater.',
   },
 
   balloonSweaterRelativeChargesPatternString: {
-    value: '{{balloon}} {{sweater}}'
+    value: '{{balloon}} {{sweater}}',
   },
 
     // when the last charge is picked up, we announce no charges remaining and then the
     // balloon charge
   lastChargePickedUpPatternString: {
-    value: '{{sweater}} {{balloon}}'
+    value: '{{sweater}} {{balloon}}',
   },
 
     //--------------------------------------------------------------------------
     // Balloon rubbing strings, fail to pick up charges
     //--------------------------------------------------------------------------
   noChargePickupPatternString: {
-    value: '{{noChange}}. {{balloonLocation}}. {{moreChargesLocation}}'
+    value: '{{noChange}}. {{balloonLocation}}. {{moreChargesLocation}}',
   },
   noChargePickupHintPatternString: {
-    value: '{{noChange}}. {{balloonLocation}}. {{sweaterCharge}}. {{balloonCharge}}. {{hint}}'
+    value: '{{noChange}}. {{balloonLocation}}. {{sweaterCharge}}. {{balloonCharge}}. {{hint}}',
   },
 
   releaseHintString: {
-    value: 'Press space to release.'
+    value: 'Press space to release.',
   },
 
   moreChargesPatternString: {
-    value: '{{moreCharges}} {{direction}}.'
+    value: '{{moreCharges}} {{direction}}.',
   },
   moreChargesFurtherPatternString: {
-    value: '{{moreCharges}} further {{direction}}.'
+    value: '{{moreCharges}} further {{direction}}.',
   },
   morePairsOfChargesString: {
-    value: 'More pairs of charges'
+    value: 'More pairs of charges',
   },
   moreHiddenPairsOfChargesString: {
-    value: 'More hidden pairs of charges'
+    value: 'More hidden pairs of charges',
   },
 
     //--------------------------------------------------------------------------
     // Balloon jumping strings
     //--------------------------------------------------------------------------
   nearSweaterString: {
-    value: 'Near sweater.'
+    value: 'Near sweater.',
   },
   locationAndInducedChargePatternString: {
-    value: '{{location}}. {{inducedCharge}}'
+    value: '{{location}}. {{inducedCharge}}',
   },
 
     //------------------------------------------------------------------------
     // Control panel strings
     //------------------------------------------------------------------------
   chargeSettingsDescriptionString: {
-    value: 'Choose how you see or hear charge information.'
+    value: 'Choose how you see or hear charge information.',
   },
   chargeSettingsLabelString: {
-    value: 'Charge Settings'
+    value: 'Charge Settings',
   },
   showAllChargesAlertString: {
-    value: 'No charges hidden.'
+    value: 'No charges hidden.',
   },
   shoNoChargesAlertString: {
-    value: 'All charges hidden.'
+    value: 'All charges hidden.',
   },
   showChargeDifferencesAlertString: {
-    value: 'Only unpaired charges shown.'
+    value: 'Only unpaired charges shown.',
   },
 
     // sweater charge descriptions
   netNeutralString: {
-    value: 'neutral net'
+    value: 'neutral net',
   },
   netPositiveString: {
-    value: 'positive net'
+    value: 'positive net',
   },
 
     // balloon grab cue
   balloonButtonHelpString: {
-    value: 'Look for grab button to play.'
+    value: 'Look for grab button to play.',
   },
 
     // misc labels
   removeWallLabelString: {
-    value: 'Remove Wall'
+    value: 'Remove Wall',
   },
   addWallLabelString: {
-    value: 'Add Wall'
+    value: 'Add Wall',
   },
 
   removeWallDescriptionString: {
-    value: 'Play with or without the wall.'
+    value: 'Play with or without the wall.',
   },
   twoBalloonExperimentDescriptionString: {
-    value: 'Play with two balloons or just one.'
+    value: 'Play with two balloons or just one.',
   },
 
   balloonString: {
-    value: 'Balloon'
+    value: 'Balloon',
   },
   balloonsString: {
-    value: 'Balloons'
+    value: 'Balloons',
   },
   twoBalloonExperimentLabelString: {
-    value: 'Two-Balloon Experiments'
+    value: 'Two-Balloon Experiments',
   },
   grabPatternString: {
-    value: 'Grab {0}'
+    value: 'Grab {0}',
   },
   playAreaString: {
-    value: 'Play Area'
+    value: 'Play Area',
   },
   wallLabelString: {
-    value: 'Wall'
+    value: 'Wall',
   },
   controlPanelString: {
-    value: 'Control Panel'
+    value: 'Control Panel',
   },
   wallDescriptionString: {
-    value: 'Run experiments with or without the wall.'
+    value: 'Run experiments with or without the wall.',
   },
   resetBalloonsDescriptionPatternString: {
-    value: 'Reset {0} to start {1} and an uncharged state.'
+    value: 'Reset {0} to start {1} and an uncharged state.',
   },
 
   resetAllString: {
-    value: 'Reset All'
+    value: 'Reset All',
   },
 
     // alert when the balloons are reset
   resetBalloonsAlertPatternString: {
-    value: '{{balloons}} and sweater reset.'
+    value: '{{balloons}} and sweater reset.',
   },
 
     // alerts when balloons added/removed from play area
   balloonAddedPatternString: {
-    value: '{{balloonLabel}} added to Play Area.'
+    value: '{{balloonLabel}} added to Play Area.',
   },
   balloonRemovedPatternString: {
-    value: '{{balloonLabel}} removed from Play Area.'
+    value: '{{balloonLabel}} removed from Play Area.',
   },
   balloonAddedWithLocationPatternString: {
-    value: '{{balloonLabel}} added. {{location}}.'
+    value: '{{balloonLabel}} added. {{location}}.',
   },
   balloonLocationNearOtherPatternString: {
-    value: '{{location}}, next to {{otherBalloon}}'
+    value: '{{location}}, next to {{otherBalloon}}',
   },
 
     //--------------------------------------------------------------------------
     // Keyboard shortcuts help content strings
     //--------------------------------------------------------------------------
   grabOrReleaseBalloonHeadingString: {
-    value: 'Grab or Release Balloon'
+    value: 'Grab or Release Balloon',
   },
   grabOrReleaseBalloonLabelString: {
-    value: 'Grab or release balloon'
+    value: 'Grab or release balloon',
   },
   moveOrJumpGrabbedBalloonHeadingString: {
-    value: 'Move or Jump Grabbed Balloon'
+    value: 'Move or Jump Grabbed Balloon',
   },
   moveGrabbedBalloonLabelString: {
-    value: 'Move grabbed balloon'
+    value: 'Move grabbed balloon',
   },
   moveSlowerLabelString: {
-    value: 'Move slower'
+    value: 'Move slower',
   },
   jumpsCloseToSweaterString: {
-    value: 'Jump close to sweater'
+    value: 'Jump close to sweater',
   },
   jumpsCloseToWallString: {
-    value: 'Jump to wall'
+    value: 'Jump to wall',
   },
   jumpsNearWallString: {
-    value: 'Jump to near wall'
+    value: 'Jump to near wall',
   },
   jumpsToCenterString: {
-    value: 'Jump to center'
+    value: 'Jump to center',
   },
 
     // help content strings that are invisible in the PDOM
   grabOrReleaseBalloonDescriptionString: {
-    value: 'Grab or release the balloon with Space or Enter keys.'
+    value: 'Grab or release the balloon with Space or Enter keys.',
   },
   moveGrabbedBalloonDescriptionString: {
-    value: 'Move grabbed balloon up, left, down, or right with Arrow keys or with letter keys W, A, S, or D.'
+    value: 'Move grabbed balloon up, left, down, or right with Arrow keys or with letter keys W, A, S, or D.',
   },
   moveSlowerDescriptionString: {
-    value: 'Move slower with shift plus Arrow keys or Shift plus letter keys W, A, S, or D.'
+    value: 'Move slower with shift plus Arrow keys or Shift plus letter keys W, A, S, or D.',
   },
   jumpsCloseToSweaterDescriptionString: {
-    value: 'Jump close to sweater with J plus S.'
+    value: 'Jump close to sweater with J plus S.',
   },
   jumpsCloseToWwallDescriptionString: {
-    value: 'Jump to wall with J plus W.'
+    value: 'Jump to wall with J plus W.',
   },
   jumpsNearWallDescriptionString: {
-    value: 'Jump to near wall with J plus N.'
+    value: 'Jump to near wall with J plus N.',
   },
   jumpstoCenterDescriptionString: {
-    value: 'Jump to center with J plus C.'
+    value: 'Jump to center with J plus C.',
   },
 
     /**
